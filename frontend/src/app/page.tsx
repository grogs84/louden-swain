'use client';

import Link from 'next/link';
import { Card, CardContent, CardDescription, CardHeader, CardTitle } from '@/components/ui/card';
import { Button } from '@/components/ui/button';
import SearchBar from '@/components/search/search-bar';
import { SearchFilters } from '@/types';
import { mockWrestlers } from '@/lib/mock-data';

const HERO_TITLE = "D1 NCAA Wrestling Championship Data Hub";

export default function HomePage() {
  const handleSearch = (query: string, filters: SearchFilters) => {
    // Mock search functionality - in real app this would call API
    console.log('Searching for:', query, 'with filters:', filters);
  };

  const browseCards = [
    {
      title: 'Browse Wrestlers',
      description: 'Discover wrestler profiles, stats, and career highlights',
      href: '/browse?type=wrestler',
      icon: '🤼'
    },
    {
      title: 'Browse Schools',
      description: 'Explore wrestling programs and team information',
      href: '/browse?type=school',
      icon: '🏫'
    },
    {
      title: 'Browse Coaches',
      description: 'Learn about coaching staff and their achievements',
      href: '/browse?type=coach',
      icon: '👨‍🏫'
    },
    {
      title: 'Browse Tournaments',
      description: 'View tournament brackets and championship results',
      href: '/browse?type=tournament',
      icon: '🏆'
    }
  ];

  const featuredWrestlers = mockWrestlers.slice(0, 3);

  return (
    <div className="space-y-12">
      {/* Hero Section */}
      <section className="text-center space-y-8">
        <div className="space-y-4">
<<<<<<< HEAD
          <h1 className="text-4xl md:text-6xl font-bold text-foreground">
            NCAA Wrestling Hub
=======
          <h1 className="text-3xl md:text-5xl font-bold text-foreground">
            {HERO_TITLE}
>>>>>>> 4dc0b12d
          </h1>
          <p className="text-xl text-gray-600 max-w-3xl mx-auto">
            Your comprehensive NCAA D1 Wrestling Championship data resource. 
            Search wrestlers, explore school programs, and view tournament brackets.
          </p>
        </div>
        
        {/* Search Interface */}
        <div className="max-w-4xl mx-auto">
          <SearchBar onSearch={handleSearch} />
        </div>
      </section>

      {/* Browse Cards */}
      <section className="space-y-8">
        <div className="text-center">
          <h2 className="text-3xl font-bold text-foreground mb-4">Explore Wrestling Data</h2>
          <p className="text-gray-600">Discover comprehensive wrestling information across multiple categories</p>
        </div>
        
        <div className="grid grid-cols-1 md:grid-cols-2 lg:grid-cols-4 gap-6">
          {browseCards.map((card, index) => (
            <Link key={index} href={card.href}>
              <Card className="h-full hover:shadow-lg transition-all duration-200 hover:scale-105">
                <CardHeader className="text-center">
                  <div className="text-4xl mb-2">{card.icon}</div>
                  <CardTitle className="text-lg">{card.title}</CardTitle>
                  <CardDescription>{card.description}</CardDescription>
                </CardHeader>
                <CardContent className="text-center">
                  <Button variant="outline" className="w-full">
                    Explore
                  </Button>
                </CardContent>
              </Card>
            </Link>
          ))}
        </div>
      </section>

      {/* Featured Content */}
      <section className="space-y-8">
        <div className="text-center">
          <h2 className="text-3xl font-bold text-foreground mb-4">Featured Wrestlers</h2>
          <p className="text-gray-600">Spotlight on top performers in NCAA wrestling</p>
        </div>
        
        <div className="grid grid-cols-1 md:grid-cols-3 gap-6">
          {featuredWrestlers.map((wrestler) => (
            <Link key={wrestler.id} href={`/profile/${wrestler.id}`}>
              <Card className="hover:shadow-lg transition-all duration-200">
                <CardHeader>
                  <div className="flex items-center space-x-4">
                    <div className="w-16 h-16 bg-gray-200 rounded-full flex items-center justify-center">
                      <span className="text-lg font-bold text-gray-600">
                        {wrestler.name.split(' ').map(n => n[0]).join('')}
                      </span>
                    </div>
                    <div>
                      <CardTitle className="text-lg">{wrestler.name}</CardTitle>
                      <CardDescription>
                        {wrestler.weight_class} lbs • {wrestler.school_name}
                      </CardDescription>
                    </div>
                  </div>
                </CardHeader>
                <CardContent>
                  <div className="flex justify-between text-sm">
                    <span><strong>{wrestler.wins}</strong> Wins</span>
                    <span><strong>{wrestler.losses}</strong> Losses</span>
                  </div>
                </CardContent>
              </Card>
            </Link>
          ))}
        </div>
        
        <div className="text-center">
          <Link href="/browse?type=wrestler">
            <Button variant="primary" size="lg">
              View All Wrestlers
            </Button>
          </Link>
        </div>
      </section>
    </div>
  );
}<|MERGE_RESOLUTION|>--- conflicted
+++ resolved
@@ -49,13 +49,8 @@
       {/* Hero Section */}
       <section className="text-center space-y-8">
         <div className="space-y-4">
-<<<<<<< HEAD
-          <h1 className="text-4xl md:text-6xl font-bold text-foreground">
-            NCAA Wrestling Hub
-=======
           <h1 className="text-3xl md:text-5xl font-bold text-foreground">
             {HERO_TITLE}
->>>>>>> 4dc0b12d
           </h1>
           <p className="text-xl text-gray-600 max-w-3xl mx-auto">
             Your comprehensive NCAA D1 Wrestling Championship data resource. 
